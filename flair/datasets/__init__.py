--- conflicted
+++ resolved
@@ -147,11 +147,8 @@
 from .treebanks import UD_OLD_CHURCH_SLAVONIC
 from .treebanks import UD_COPTIC
 from .treebanks import UD_IRISH
-<<<<<<< HEAD
+from .treebanks import UD_LATVIAN
 from .treebanks import UD_Lithuanian
-=======
-from .treebanks import UD_LATVIAN
->>>>>>> 6926cc04
 
 # Expose all text-text datasets
 from .text_text import ParallelTextCorpus
